--- conflicted
+++ resolved
@@ -57,18 +57,6 @@
     data_b = mpu.broadcast_data(keys, data, datatype)
 
     # Unpack.
-<<<<<<< HEAD
-    input_tokens = data_b['input_text'].long()
-    input_types = data_b['input_types'].long()
-    input_pad_mask = data_b['input_pad_mask'].long()
-    context_tokens = data_b['context_text'].long()
-    context_types = data_b['context_types'].long()
-    context_pad_mask = data_b['context_pad_mask'].long()
-    context_indices = data_b['context_indices'].long()
-
-    return input_tokens, input_types, input_pad_mask,\
-           context_tokens, context_types, context_pad_mask, context_indices
-=======
     query_tokens = data_b['query_tokens'].long()
     query_types = data_b['query_types'].long()
     query_pad_mask = data_b['query_pad_mask'].long()
@@ -78,7 +66,6 @@
 
     return query_tokens, query_types, query_pad_mask,\
            block_tokens, block_types, block_pad_mask
->>>>>>> 4abd7ce2
 
 
 def forward_step(data_iterator, model):
