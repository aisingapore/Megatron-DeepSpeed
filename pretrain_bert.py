# Copyright (c) 2022, NVIDIA CORPORATION.  All rights reserved.

"""Pretrain BERT"""

from functools import partial

import math
import torch
import torch.nn.functional as F

from megatron import get_args
from megatron import print_rank_0
from megatron import get_timers
from megatron.core import tensor_parallel
from megatron.core.enums import ModelType
from megatron.data.dataset_utils import build_train_valid_test_datasets
from megatron.model import BertModel
from megatron.training import pretrain
from megatron.utils import average_losses_across_data_parallel_group
from megatron.arguments import core_transformer_config_from_args


def model_provider(pre_process=True, post_process=True):
    """Build the model."""

    print_rank_0('building BERT model ...')

    args = get_args()
<<<<<<< HEAD
    args.custom_token_counting = True
=======
    config = core_transformer_config_from_args(args)
>>>>>>> 3316e811
    num_tokentypes = 2 if args.bert_binary_head else 0
    model = BertModel(
        config=config,
        num_tokentypes=num_tokentypes,
        add_binary_head=args.bert_binary_head,
        parallel_output=True,
        pre_process=pre_process,
        post_process=post_process)

    return model


def get_batch(data_iterator):
    """Build the batch."""

    # Items and their type.
    keys = ['text', 'types', 'labels', 'is_random', 'loss_mask', 'padding_mask']
    datatype = torch.int64

    # Broadcast data.
    if data_iterator is not None:
        data = next(data_iterator)
    else:
        data = None
    data_b = tensor_parallel.broadcast_data(keys, data, datatype)

    # Unpack.
    tokens = data_b['text'].long()
    types = data_b['types'].long()
    sentence_order = data_b['is_random'].long()
    loss_mask = data_b['loss_mask'].float()
    lm_labels = data_b['labels'].long()
    padding_mask = data_b['padding_mask'].long()

    return tokens, types, sentence_order, loss_mask, lm_labels, padding_mask

def data_post_process(data, data_sampler_state_dict):
    args = get_args()
    if args.data_efficiency_curriculum_learning:
        if 'seqlen_truncate' in data_sampler_state_dict['current_difficulties']:
            effective_seqlen = data_sampler_state_dict['current_difficulties']['seqlen_truncate']
        else:
            effective_seqlen = torch.count_nonzero(data['padding_mask'], dim=1)
            effective_seqlen = torch.max(effective_seqlen).to(torch.cuda.current_device())
            torch.distributed.all_reduce(effective_seqlen,
                op=torch.distributed.ReduceOp.MAX,
                group=mpu.get_data_parallel_group())
            effective_seqlen = effective_seqlen.item()
        # Has to be multiple of 8 to enable Tensor Core acceleration
        if effective_seqlen % 8 != 0:
            effective_seqlen = math.ceil(effective_seqlen / 8) * 8
        if effective_seqlen < args.seq_length:
            data['text'] = data['text'][:, :effective_seqlen].contiguous()
            data['types'] = data['types'][:, :effective_seqlen].contiguous()
            data['loss_mask'] = data['loss_mask'][:, :effective_seqlen].contiguous()
            data['labels'] = data['labels'][:, :effective_seqlen].contiguous()
            data['padding_mask'] = data['padding_mask'][:, :effective_seqlen].contiguous()
    return data

def loss_func(loss_mask, sentence_order, output_tensor):
    lm_loss_, sop_logits = output_tensor

    lm_loss_ = lm_loss_.float()
    loss_mask = loss_mask.float()
    lm_loss = torch.sum(
        lm_loss_.view(-1) * loss_mask.reshape(-1)) / loss_mask.sum()

    if sop_logits is not None:
        sop_loss = F.cross_entropy(sop_logits.view(-1, 2).float(),
                                   sentence_order.view(-1),
                                   ignore_index=-1)
        sop_loss = sop_loss.float()
        loss = lm_loss + sop_loss
        averaged_losses = average_losses_across_data_parallel_group(
            [lm_loss, sop_loss])
        return loss, {'lm loss': averaged_losses[0],
                      'sop loss': averaged_losses[1]}

    else:
        loss = lm_loss
        averaged_losses = average_losses_across_data_parallel_group(
            [lm_loss])
        return loss, {'lm loss': averaged_losses[0]}


def forward_step(data_iterator, model):
    """Forward step."""
    args = get_args()
    timers = get_timers()

    # Get the batch.
    timers('batch-generator', log_level=2).start()
    tokens, types, sentence_order, loss_mask, lm_labels, padding_mask = get_batch(
        data_iterator)
    timers('batch-generator').stop()

    if args.data_efficiency_curriculum_learning:
        args.curriculum_seqlen = tokens.size()[1]

    if not args.bert_binary_head:
        types = None

    # Forward pass through the model.
    output_tensor = model(tokens, padding_mask, tokentype_ids=types,
                          lm_labels=lm_labels)

    return output_tensor, partial(loss_func, loss_mask, sentence_order)


def train_valid_test_datasets_provider(train_val_test_num_samples):
    """Build train, valid, and test datasets."""
    args = get_args()

    print_rank_0('> building train, validation, and test datasets '
                 'for BERT ...')
    train_ds, valid_ds, test_ds = build_train_valid_test_datasets(
        data_prefix=args.data_path,
        data_impl=args.data_impl,
        splits_string=args.split,
        train_valid_test_num_samples=train_val_test_num_samples,
        max_seq_length=args.seq_length,
        masked_lm_prob=args.mask_prob,
        short_seq_prob=args.short_seq_prob,
        seed=args.seed,
        skip_warmup=(not args.mmap_warmup),
        binary_head=args.bert_binary_head)
    print_rank_0("> finished creating BERT datasets ...")

    return train_ds, valid_ds, test_ds


if __name__ == "__main__":

<<<<<<< HEAD
    pretrain(train_valid_test_datasets_provider, model_provider, forward_step,
             args_defaults={'tokenizer_type': 'BertWordPieceLowerCase'},
             data_post_process=data_post_process)
=======
    pretrain(train_valid_test_datasets_provider, model_provider,
             ModelType.encoder_or_decoder,
             forward_step, args_defaults={'tokenizer_type': 'BertWordPieceLowerCase'})
>>>>>>> 3316e811
<|MERGE_RESOLUTION|>--- conflicted
+++ resolved
@@ -26,11 +26,7 @@
     print_rank_0('building BERT model ...')
 
     args = get_args()
-<<<<<<< HEAD
-    args.custom_token_counting = True
-=======
     config = core_transformer_config_from_args(args)
->>>>>>> 3316e811
     num_tokentypes = 2 if args.bert_binary_head else 0
     model = BertModel(
         config=config,
@@ -164,12 +160,7 @@
 
 if __name__ == "__main__":
 
-<<<<<<< HEAD
-    pretrain(train_valid_test_datasets_provider, model_provider, forward_step,
-             args_defaults={'tokenizer_type': 'BertWordPieceLowerCase'},
-             data_post_process=data_post_process)
-=======
     pretrain(train_valid_test_datasets_provider, model_provider,
              ModelType.encoder_or_decoder,
-             forward_step, args_defaults={'tokenizer_type': 'BertWordPieceLowerCase'})
->>>>>>> 3316e811
+             forward_step, args_defaults={'tokenizer_type': 'BertWordPieceLowerCase'},
+             data_post_process=data_post_process)