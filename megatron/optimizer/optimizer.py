# Copyright (c) 2023, NVIDIA CORPORATION. All rights reserved.

"""Megatron optimizer."""

from abc import ABC
from abc import abstractmethod
<<<<<<< HEAD

import torch

=======
from apex.multi_tensor_apply import multi_tensor_applier
import amp_C
import torch
from torch.nn.parallel.distributed import DistributedDataParallel as torchDDP
from torch._utils import _flatten_dense_tensors, _unflatten_dense_tensors
>>>>>>> 3316e811

from megatron import get_timers
from megatron import print_rank_0
<<<<<<< HEAD
from deepspeed.accelerator import get_accelerator
=======
from megatron.core import mpu, tensor_parallel
from megatron.model import DistributedDataParallel as LocalDDP
from megatron.model import Float16Module
from megatron.model.module import param_is_not_shared
from megatron.utils import unwrap_model

>>>>>>> 3316e811
from .clip_grads import clip_grad_norm_fp32, count_zeros_fp32


def _zero_grad_group_helper(group, set_to_none):
    """Zero out the gradient for a group of parameters.
    Note: copied from torch.optim.optimizer."""
    for param in group:
        if param.grad is not None:
            if set_to_none:
                param.grad = None
            else:
                if param.grad.grad_fn is not None:
                    param.grad.detach_()
                else:
                    param.grad.requires_grad_(False)
                param.grad.zero_()


def _multi_tensor_copy_this_to_that(this, that, overflow_buf=None):
    """Use multi-tensor-applier to copy values from one list to another.
    We don't have a blfoat16 implementation so for now if the overflow_buf
    is not provided, we default back to simple loop copy to be compatible
    with bfloat16."""
    if get_accelerator().device_name() == 'cuda' and overflow_buf:
        from apex.multi_tensor_apply import multi_tensor_applier
        import amp_C

        overflow_buf.fill_(0)
        # Scaling with factor `1.0` is equivalent to copy.
        multi_tensor_applier(amp_C.multi_tensor_scale,
                             overflow_buf,
                             [this, that],
                             1.0)
    else:
        for this_, that_ in zip(this, that):
            that_.copy_(this_)



class MegatronOptimizer(ABC):


    def __init__(self, optimizer, clip_grad,
                 log_num_zeros_in_grad,
                 params_have_main_grad,
                 use_contiguous_buffers_in_local_ddp,
                 models):

        """Input optimizer is the base optimizer for example Adam."""
        self.optimizer = optimizer
        assert self.optimizer, 'no optimizer is provided.'
        # Set gradient clipping and logging params.
        self.clip_grad = clip_grad
        self.log_num_zeros_in_grad = log_num_zeros_in_grad
        self.params_have_main_grad = params_have_main_grad
        self.use_contiguous_buffers_in_local_ddp = use_contiguous_buffers_in_local_ddp

        # 'models' are retained for access to the contiguous grad buffers.
        # (see distributed optimizer)
        self.models = models

        if self.use_contiguous_buffers_in_local_ddp:
            assert self.params_have_main_grad, \
                "use of contiguous buffer requires that params have main grad"


    def get_parameters(self):
        params = []
        for param_group in self.optimizer.param_groups:
            for param in param_group['params']:
                params.append(param)
        return params


    def get_main_grads_for_grad_norm(self):

        # Filter parameters based on:
        #   - grad should not be none
        #   - parameter should not be shared
        #   - should not be a replica due to tensor model parallelism
        params = self.get_parameters()
        grads_for_norm = []
        for param in params:
            grad = param.grad
            grad_not_none = grad is not None
            is_not_shared = param_is_not_shared(param)
            is_not_tp_duplicate = tensor_parallel.param_is_not_tensor_parallel_duplicate(param)
            if grad_not_none and is_not_shared and is_not_tp_duplicate:
                grads_for_norm.append(grad)

        return grads_for_norm


    def get_model_parallel_group(self):
        """Default returned here, but the distributed optimizer overrides this."""
        return mpu.get_model_parallel_group()


    def clip_grad_norm(self, clip_grad):
        params = self.get_parameters()
        grads_for_norm = self.get_main_grads_for_grad_norm()
        return clip_grad_norm_fp32(
            params, grads_for_norm, clip_grad,
            model_parallel_group=self.get_model_parallel_group())


    def count_zeros(self):
        params = self.get_parameters()
        return count_zeros_fp32(params,
                                model_parallel_group=self.get_model_parallel_group())


    @abstractmethod
    def zero_grad(self, set_to_none=True):
        pass


    @abstractmethod
    def get_loss_scale(self):
        """The output should be a cuda tensor of size 1."""
        pass


    def scale_loss(self, loss):
        """Simple scaling."""
        return self.get_loss_scale() * loss


    @abstractmethod
    def reload_model_params(self):
        """Refreshes any internal state from the current model parameters.
        Call whenever the parameters are changed outside of the optimizer.
        For example, when we load a model from a checkpoint  without loading
        the optimizer, the model parameters are updated but for fp16 optimizer
        with main parameters, the main parameters need to also be updated."""
        pass


    @abstractmethod
    def state_dict(self):
        pass


    @abstractmethod
    def load_state_dict(self, state_dict):
        pass


    # Promote state so it can be retrieved or set via
    # "optimizer_instance.state"
    def _get_state(self):
        return self.optimizer.state

    def _set_state(self, value):
        self.optimizer.state = value

    state = property(_get_state, _set_state)


    # Promote param_groups so it can be retrieved or set via
    # "optimizer_instance.param_groups"
    # (for example, to adjust the learning rate)
    def _get_param_groups(self):
        return self.optimizer.param_groups

    def _set_param_groups(self, value):
        self.optimizer.param_groups = value

    param_groups = property(_get_param_groups, _set_param_groups)


    @abstractmethod
    def step(self, args, timers):
        pass


    def gather_model_params(self, args, timers):
        """
        For the case of a non-distributed-optimizer, there is nothing to
        do here.
        """
        pass


    def allreduce_word_embedding_grads(self, args):
        """
        All-reduce word embedding grads.

        Reduce grads across first and last stages to ensure that word_embeddings
        parameters stay in sync. This should only run for models that support
        pipelined model parallelism (BERT and GPT-2).
        """

        if mpu.is_rank_in_embedding_group(ignore_virtual=True) and \
                mpu.get_pipeline_model_parallel_world_size() > 1:
            if mpu.is_pipeline_first_stage(ignore_virtual=True):
                unwrapped_model = self.models[0]
            elif mpu.is_pipeline_last_stage(ignore_virtual=True):
                unwrapped_model = self.models[-1]
            else:  # We do not support the interleaved schedule for T5 yet.
                unwrapped_model = self.models[0]
            unwrapped_model = unwrap_model(
                unwrapped_model, (torchDDP, LocalDDP, Float16Module))

            if unwrapped_model.share_embeddings_and_output_weights:
                weight = unwrapped_model.shared_embedding_or_output_weight()
                if args.DDP_impl == 'local':
                    grad = weight.main_grad
                else:
                    grad = weight.grad
                torch.distributed.all_reduce(grad, group=mpu.get_embedding_group())


    def allreduce_position_embedding_grads(self, args):
        """
        All-reduce position_embeddings grad across first (encoder) and
        split (decoder) stages to ensure that position embeddings parameters
        stay in sync. This should only run for T5 models with pipeline
        parallelism.
        """
        if mpu.is_rank_in_position_embedding_group() and \
                mpu.get_pipeline_model_parallel_world_size() > 1 and \
                args.pipeline_model_parallel_split_rank is not None:
            unwrapped_model = self.models[0]
            unwrapped_model = unwrap_model(
                unwrapped_model, (torchDDP, LocalDDP, Float16Module))
            assert args.DDP_impl == 'local', \
                'T5 model is only supported with local DDP mode'
            grad = unwrapped_model.language_model.embedding.position_embeddings.weight.main_grad
            torch.distributed.all_reduce(grad, group=mpu.get_position_embedding_group())


    def allreduce_embedding_grads(self, args):
        """All-reduce both word and position embeddings."""
        self.allreduce_word_embedding_grads(args)
        self.allreduce_position_embedding_grads(args)


    def allreduce_layernorm_grads(self, args):
        """All-reduce layernorm grads (for sequence parallelism)."""

        # All-reduce layernorm parameters across model parallel nodes
        # when sequence parallelism is used
        if mpu.get_tensor_model_parallel_world_size() > 1 and \
                args.sequence_parallel:
            grads = []
            for model_module in self.models:
                unwrapped_model = unwrap_model( 
                    model_module, (torchDDP, LocalDDP, Float16Module))
                for param in unwrapped_model.parameters():
                    if getattr(param, 'sequence_parallel', False):
                        grad = param.main_grad if args.DDP_impl == 'local' else param.grad
                        grads.append(grad.data)
            coalesced = _flatten_dense_tensors(grads)
            torch.distributed.all_reduce(
                coalesced, group=mpu.get_tensor_model_parallel_group())
            for buf, synced in zip(grads, _unflatten_dense_tensors(
                    coalesced, grads)):
                buf.copy_(synced)


    def reduce_model_grads(self, args, timers):
        """All-reduce all grads, and all-reduce embeddings."""

        # All-reduce layer-norm grads (for sequence parallelism).
        timers('layernorm-grads-all-reduce', log_level=1).start(
            barrier=args.barrier_with_L1_time)
        self.allreduce_layernorm_grads(args)
        timers('layernorm-grads-all-reduce').stop()

        # All-reduce if needed.
        if args.DDP_impl == 'local':
            timers('grads-all-reduce', log_level=1).start(
                barrier=args.barrier_with_L1_time)
            for model in self.models:
                model.allreduce_gradients()
            timers('grads-all-reduce').stop()

        # All-reduce embedding grads.
        timers('embedding-grads-all-reduce', log_level=1).start(
            barrier=args.barrier_with_L1_time)
        self.allreduce_embedding_grads(args)
        timers('embedding-grads-all-reduce').stop()


class MixedPrecisionOptimizer(MegatronOptimizer):
    """Base class for both the float-16 and the distributed optimizer.

    Arguments:
        optimizer: base optimizer such as Adam or SGD
        clip_grad: clip gradeints with this global L2 norm. Note
            that clipping is ignored if clip_grad == 0
        log_num_zeros_in_grad: return number of zeros in the gradients.
        params_have_main_grad: flag indicating if parameters have
            a `main_grad` field. If this is set, we are assuming
            that the model parameters are store in the `main_grad`
            field instead of the typical `grad` field. This happens
            for the DDP cases where there is a continuous buffer
            holding the gradients. For example for bfloat16, we want
            to do gradient accumulation and all-reduces in float32
            and as a result we store those gradients in the main_grad.
            Note that main grad is not necessarily in float32.
        use_contiguous_buffers_in_local_ddp: if true, the local DDP model
            is using a contiguous buffer to hold the model grads.
        fp16: if true, the model is running in fp16.
        bf16: if true, the model is running in bfloat16.
        params_dtype: used by distributed optimizer.
        grad_scaler: used for scaling gradients. Note that this can be
            None. This case happens when `bf16 = True` and we don't
            use any loss scale. Note that for `bf16 = True`, we can have
            a constnat gradient scaler. Also for `bf16 = False`, we
            always require a grad scaler.
        models: list of models (i.e., the virtual pipelining models). This
            is used by the distributed optimizer for mapping parameters.
    """

    def __init__(self, optimizer, clip_grad, log_num_zeros_in_grad,
                 params_have_main_grad, use_contiguous_buffers_in_local_ddp,
                 fp16, bf16, params_dtype, grad_scaler,
                 models):

        super().__init__(
            optimizer, clip_grad, log_num_zeros_in_grad,
            params_have_main_grad, use_contiguous_buffers_in_local_ddp,
            models)

        self.fp16 = fp16
        self.bf16 = bf16
        self.params_dtype = params_dtype
        self.grad_scaler = grad_scaler

        # None grad scaler is only supported for bf16.
        if self.grad_scaler is None:
            assert not self.fp16, 'fp16 expects a grad scaler.'

        # Tensor used to determine if a nan/if has happend.
        # Any non-zero value indicates inf/nan.
        # Note that we keep this for the cases that grad scaler is none.
        # We still record nan/inf if we have a bfloat16 with a grad scaler.
        if self.grad_scaler:
            self.found_inf = get_accelerator().FloatTensor([0.0])

        # Dummy tensor needed for apex multi-apply tensor.
        # For bfloat, we don't have multi-tensor apply and for now
        # we set it to none so the multi-tensor apply gets ignored.
        if bf16:
            self._dummy_overflow_buf = None
        else:
            self._dummy_overflow_buf = get_accelerator().IntTensor([0])

        # In case grad scaler is not passed, define the unity scale.
        if self.grad_scaler is None:
            self._scale_one = get_accelerator().FloatTensor([1.0])


    def get_loss_scale(self):
        if self.grad_scaler is None:
            return self._scale_one
        return self.grad_scaler.scale


    def reload_model_params(self):
        self._copy_model_params_to_main_params()


    def _unscale_main_grads_and_check_for_nan(self):

        # Collect main grads.
        main_grads = self._collect_main_grad_data_for_unscaling()

        # Reset found inf.
        self.found_inf.fill_(0.0)

        # Unscale and set found inf/nan
        torch._amp_foreach_non_finite_check_and_unscale_(
            main_grads, self.found_inf, self.grad_scaler.inv_scale)

        # Update across all model parallel instances.
        torch.distributed.all_reduce(self.found_inf,
                                     op=torch.distributed.ReduceOp.MAX,
                                     group=self.get_model_parallel_group())

        # Check for nan.
        found_inf_flag = (self.found_inf.item() > 0)

        return found_inf_flag


    @torch.no_grad()
    def step(self, args, timers):

        # Copy gradients from model params to main params.
        timers('optimizer-copy-to-main-grad', log_level=1).start(
            barrier=args.barrier_with_L1_time)
        self._copy_model_grads_to_main_grads()
        timers('optimizer-copy-to-main-grad').stop()

        # Do unscale, check for inf, and update grad scaler only for
        # the case that grad scaler is provided.
        if self.grad_scaler:

            # Unscale and check for inf/nan.
            timers('optimizer-unscale-and-check-inf', log_level=1).start(
                barrier=args.barrier_with_L1_time)
            found_inf_flag = self._unscale_main_grads_and_check_for_nan()
            timers('optimizer-unscale-and-check-inf').stop()

            # We are done with scaling gradients
            # so we can update the loss scale.
            self.grad_scaler.update(found_inf_flag)

            # If we found inf/nan, skip the update.
            if found_inf_flag:
                return False, None, None

        # Clip the main gradients.
        timers('optimizer-clip-main-grad', log_level=1).start(
            barrier=args.barrier_with_L1_time)
        grad_norm = None
        if self.clip_grad > 0.0:
            grad_norm = self.clip_grad_norm(self.clip_grad)
        timers('optimizer-clip-main-grad').stop()

        # Count the zeros in the grads.
        timers('optimizer-count-zeros', log_level=1).start(
            barrier=args.barrier_with_L1_time)
        num_zeros_in_grad = self.count_zeros() if \
                            self.log_num_zeros_in_grad else None
        timers('optimizer-count-zeros').stop()

        # Step the optimizer.
        timers('optimizer-inner-step', log_level=1).start(
            barrier=args.barrier_with_L1_time)
        self.optimizer.step()
        timers('optimizer-inner-step').stop()

        # Update params from main params.
        timers('optimizer-copy-main-to-model-params', log_level=1).start(
            barrier=args.barrier_with_L1_time)
        self._copy_main_params_to_model_params()
        timers('optimizer-copy-main-to-model-params').stop()

        # Successful update.
        return True, grad_norm, num_zeros_in_grad


class Float16OptimizerWithFloat16Params(MixedPrecisionOptimizer):
    """Float16 optimizer for fp16 and bf16 data types.

    Arguments:
        optimizer: base optimizer such as Adam or SGD
        clip_grad: clip gradeints with this global L2 norm. Note
            that clipping is ignored if clip_grad == 0
        log_num_zeros_in_grad: return number of zeros in the gradients.
        params_have_main_grad: flag indicating if parameters have
            a `main_grad` field. If this is set, we are assuming
            that the model parameters are store in the `main_grad`
            field instead of the typical `grad` field. This happens
            for the DDP cases where there is a continuous buffer
            holding the gradients. For example for bfloat16, we want
            to do gradient accumulation and all-reduces in float32
            and as a result we store those gradients in the main_grad.
            Note that main grad is not necessarily in float32.
        use_contiguous_buffers_in_local_ddp: if true, the local DDP model
            is using a contiguous buffer to hold the model grads.
        fp16: if true, the model is running in fp16.
        bf16: if true, the model is running in bfloat16.
        grad_scaler: used for scaling gradients. Note that this can be
            None. This case happens when `bf16 = True` and we don't
            use any loss scale. Note that for `bf16 = True`, we can have
            a constnat gradient scaler. Also for `bf16 = False`, we
            always require a grad scaler.
        models: list of models (i.e., the virtual pipelining models). This
            is used by the distributed optimizer for mapping parameters.
    """

    def __init__(self, optimizer, clip_grad, log_num_zeros_in_grad,
                 params_have_main_grad, use_contiguous_buffers_in_local_ddp,
                 fp16, bf16, params_dtype, grad_scaler, models):

        super().__init__(
            optimizer, clip_grad, log_num_zeros_in_grad,
            params_have_main_grad, use_contiguous_buffers_in_local_ddp,
            fp16, bf16, params_dtype, grad_scaler, models)

        # ======================
        # main parameter stuff
        # ======================

        # Three groups of parameters:
        #   float16_groups: original float16 parameters
        #   fp32_from_float16_groups: fp32 copy of float16 parameters
        #   fp32_from_fp32_groups: original fp32 parameters
        self.float16_groups = []
        self.fp32_from_float16_groups = []
        self.fp32_from_fp32_groups = []

        # For all the groups in the original optimizer:
        for param_group in self.optimizer.param_groups:
            float16_params_this_group = []
            fp32_params_this_group = []
            fp32_from_float16_params_this_group = []
            # For all the parameters in this group:
            for i, param in enumerate(param_group['params']):
                if param.requires_grad:

                    # float16 params:


                    if param.type() in ['torch.{}.HalfTensor'.format(get_accelerator().device_name()),
                                        'torch.{}.BFloat16Tensor'.format(get_accelerator().device_name())]:
                        float16_params_this_group.append(param)
                        # Create a copy
                        main_param = param.detach().clone().float()
                        # Copy tensor model parallel attributes.
                        tensor_parallel.copy_tensor_model_parallel_attributes(main_param,
                                                                              param)
                        if hasattr(param, 'shared'):
                            main_param.shared = param.shared
                        # Replace the optimizer params with the new fp32 copy.
                        param_group['params'][i] = main_param

                        fp32_from_float16_params_this_group.append(main_param)
                        # Reset existing state dict key to the new main param.
                        if param in self.optimizer.state:
                            self.optimizer.state[main_param] \
                                = self.optimizer.state.pop(param)
                    # fp32 params.
                    elif param.type() == 'torch.{}.FloatTensor'.format(format(get_accelerator().device_name())):
                        fp32_params_this_group.append(param)
                        param_group['params'][i] = param

                    else:
                        device_name = get_accelerator().device_name()
                        raise TypeError('Wrapped parameters must be one of '
                                        'torch.{}.FloatTensor,  '
                                        'torch.{}.HalfTensor, or '
                                        'torch.{}.BFloat16Tensor. '
                                        'Received {}'.format(device_name,device_name,device_name,param.type()))

            self.float16_groups.append(float16_params_this_group)
            self.fp32_from_float16_groups.append(
                fp32_from_float16_params_this_group)
            self.fp32_from_fp32_groups.append(fp32_params_this_group)


    def zero_grad(self, set_to_none=True):
        """We only need to zero the model related parameters, i.e.,
        float16_groups & fp32_from_fp32_groups. We additionally zero
        fp32_from_float16_groups as a memory optimization to reduce
        fragmentation; in the case of set_to_none==True, the space
        used by this field can be safely deallocated at this point."""
        for group in self.float16_groups:
            _zero_grad_group_helper(group, set_to_none)
        for group in self.fp32_from_float16_groups:
            _zero_grad_group_helper(group, set_to_none)
        for group in self.fp32_from_fp32_groups:
            _zero_grad_group_helper(group, set_to_none)


    def _collect_main_grad_data_for_unscaling(self):

        main_grads = []

        # fp32 params from float16 ones.
        for main_group in self.fp32_from_float16_groups:
            for main_param in main_group:
                if main_param.grad is not None:
                    main_grads.append(main_param.grad.data)

        # Append fp32 parameters.
        for main_group in self.fp32_from_fp32_groups:
            for main_param in main_group:
                if main_param.grad is not None:
                    main_grads.append(main_param.grad.data)
        
        return main_grads


    def _get_model_and_main_params_data_float16(self):
        model_data = []
        main_data = []
        for model_group, main_group in zip(self.float16_groups,
                                           self.fp32_from_float16_groups):
            for model_param, main_param in zip(model_group, main_group):
                model_data.append(model_param.data)
                main_data.append(main_param.data)
        return model_data, main_data


    def _copy_model_grads_to_main_grads(self):
        # This only needs to be done for the float16 group.
        for model_group, main_group in zip(self.float16_groups,
                                           self.fp32_from_float16_groups):
            for model_param, main_param in zip(model_group, main_group):
                if self.params_have_main_grad and hasattr(model_param, 'main_grad'):
                    main_param.grad = model_param.main_grad.float()
                else:
                    if model_param.grad is not None:
                        main_param.grad = model_param.grad.float()

                # Safe to deallocate model's grad/main_grad after copying.
                # (If using contiguous buffers, main_grad's memory should
                # persist and therefore should not be deallocated.)
                model_param.grad = None
                if self.params_have_main_grad and \
                   not self.use_contiguous_buffers_in_local_ddp:
                    model_param.main_grad = None

        # For fp32 grads, we need to reset the grads to main grad.
        if self.params_have_main_grad:
            for model_group in self.fp32_from_fp32_groups:
                for model_param in model_group:
                    model_param.grad = model_param.main_grad

                    # Safe to de-reference model's main_grad after copying.
                    # (If using contiguous buffers, main_grad's memory should
                    # persist and therefore should not be deallocated.)
                    if not self.use_contiguous_buffers_in_local_ddp:
                        model_param.main_grad = None


    def _copy_main_params_to_model_params(self):
        # Only needed for the float16 params.
        model_data, main_data = self._get_model_and_main_params_data_float16()
        _multi_tensor_copy_this_to_that(this=main_data, that=model_data,
                                        overflow_buf=self._dummy_overflow_buf)


    def _copy_model_params_to_main_params(self):
        # Only needed for the float16 params.
        model_data, main_data = self._get_model_and_main_params_data_float16()
        _multi_tensor_copy_this_to_that(this=model_data, that=main_data,
                                        overflow_buf=self._dummy_overflow_buf)


    def state_dict(self):
        state_dict = {}
        state_dict['optimizer'] = self.optimizer.state_dict()
        if self.grad_scaler:
            state_dict['grad_scaler'] = self.grad_scaler.state_dict()
        state_dict['fp32_from_fp16_params'] = self.fp32_from_float16_groups
        return state_dict


    def load_state_dict(self, state_dict):
        # Optimizer.
        optimizer_key = 'optimizer'
        if optimizer_key not in state_dict:
            optimizer_key = 'optimizer_state_dict'
            print_rank_0('***WARNING*** loading optimizer from '
                         'an old checkpoint ...')
        self.optimizer.load_state_dict(state_dict[optimizer_key])

        # Grad scaler.
        if 'grad_scaler' not in state_dict:
            if self.fp16:
                print_rank_0('***WARNING*** found an old checkpoint, will not '
                             'load grad scaler ...')
        else:
            if self.grad_scaler:
                self.grad_scaler.load_state_dict(state_dict['grad_scaler'])
            else:
                print_rank_0('***WARNING*** fould the grad scaler in the '
                             'checkpoint but it is None in the class. '
                             'Skipping loading grad scaler ...')

        # Copy data for the main params.
        fp32_from_float16_params_key = 'fp32_from_fp16_params'
        if fp32_from_float16_params_key not in state_dict:
            fp32_from_float16_params_key = 'fp32_from_fp16'
        for current_group, saved_group in zip(
                self.fp32_from_float16_groups,
                state_dict[fp32_from_float16_params_key]):
            for current_param, saved_param in zip(current_group, saved_group):
                current_param.data.copy_(saved_param.data)


class FP32Optimizer(MegatronOptimizer):

    def __init__(self, optimizer, clip_grad,
                 log_num_zeros_in_grad,
                 params_have_main_grad,
                 use_contiguous_buffers_in_local_ddp,
                 models):

        super(FP32Optimizer, self).__init__(
            optimizer, clip_grad, log_num_zeros_in_grad,
            params_have_main_grad, use_contiguous_buffers_in_local_ddp,
            models)

        self._scale = get_accelerator().FloatTensor([1.0])


    def zero_grad(self, set_to_none=True):
        """Copied from torch.optim.optimizer"""
        for group in self.optimizer.param_groups:
            _zero_grad_group_helper(group['params'], set_to_none)


    def get_loss_scale(self):
        """FP32 optimizer does not do any scaling."""
        return self._scale


    @torch.no_grad()
    def step(self, args, timers):
        """Clip gradients (if needed) and step the base optimizer.
        Always return successful since there is no overflow."""

        # Copy main_grads to grads.
        timers('optimizer-copy-to-main-grad', log_level=1).start(
            barrier=args.barrier_with_L1_time)
        if self.params_have_main_grad:
            for param_group in self.optimizer.param_groups:
                for param in param_group['params']:
                    param.grad = param.main_grad

                    # Safe to de-reference model's main_grad after copying.
                    # (If using contiguous buffers, main_grad's memory should
                    # persist and therefore should not be deallocated.)
                    if not self.use_contiguous_buffers_in_local_ddp:
                        param.main_grad = None
        timers('optimizer-copy-to-main-grad').stop()

        # Clip gradients.
        timers('optimizer-clip-main-grad', log_level=1).start(
            barrier=args.barrier_with_L1_time)
        grad_norm = None
        if self.clip_grad > 0.0:
            grad_norm = self.clip_grad_norm(self.clip_grad)
        timers('optimizer-clip-main-grad').stop()

        # count the zeros in the grads
        timers('optimizer-count-zeros', log_level=1).start(
            barrier=args.barrier_with_L1_time)
        num_zeros_in_grad = self.count_zeros() if \
                            self.log_num_zeros_in_grad else None
        timers('optimizer-count-zeros').stop()

        # Update parameters.
        timers('optimizer-inner-step', log_level=1).start(
            barrier=args.barrier_with_L1_time)
        self.optimizer.step()
        timers('optimizer-inner-step').stop()

        # No overflow for FP32 optimizer.
        return True, grad_norm, num_zeros_in_grad


    def reload_model_params(self):
        pass


    def state_dict(self):
        return self.optimizer.state_dict()


    def load_state_dict(self, state_dict):
        self.optimizer.load_state_dict(state_dict)<|MERGE_RESOLUTION|>--- conflicted
+++ resolved
@@ -4,32 +4,20 @@
 
 from abc import ABC
 from abc import abstractmethod
-<<<<<<< HEAD
-
-import torch
-
-=======
-from apex.multi_tensor_apply import multi_tensor_applier
-import amp_C
 import torch
 from torch.nn.parallel.distributed import DistributedDataParallel as torchDDP
 from torch._utils import _flatten_dense_tensors, _unflatten_dense_tensors
->>>>>>> 3316e811
 
 from megatron import get_timers
 from megatron import print_rank_0
-<<<<<<< HEAD
-from deepspeed.accelerator import get_accelerator
-=======
 from megatron.core import mpu, tensor_parallel
 from megatron.model import DistributedDataParallel as LocalDDP
 from megatron.model import Float16Module
 from megatron.model.module import param_is_not_shared
 from megatron.utils import unwrap_model
 
->>>>>>> 3316e811
 from .clip_grads import clip_grad_norm_fp32, count_zeros_fp32
-
+from deepspeed.accelerator import get_accelerator
 
 def _zero_grad_group_helper(group, set_to_none):
     """Zero out the gradient for a group of parameters.
