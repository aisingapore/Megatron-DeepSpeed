--- conflicted
+++ resolved
@@ -7,15 +7,12 @@
 import json
 import os
 import torch
-<<<<<<< HEAD
 import deepspeed
-=======
 import types
 
 import torch.nn.functional as F
 from megatron.global_vars import set_retro_args, get_retro_args
 from tools.retro.utils import get_args_path as get_retro_args_path
->>>>>>> 3316e811
 
 from megatron.core.transformer import TransformerConfig
 
@@ -39,16 +36,13 @@
     parser = _add_biencoder_args(parser)
     parser = _add_vision_args(parser)
     parser = _add_logging_args(parser)
-<<<<<<< HEAD
     parser = _add_zero_args(parser)
     parser = _add_memoryopt_args(parser)
     parser = _add_activation_checkpoint_args(parser)
     parser = _add_distillation_args(parser)
-=======
     parser = _add_inference_args(parser)
     parser = _add_transformer_engine_args(parser)
     parser = _add_retro_args(parser)
->>>>>>> 3316e811
 
     # Custom arguments.
     if extra_args_provider is not None:
@@ -62,14 +56,10 @@
     else:
         args = parser.parse_args()
 
-<<<<<<< HEAD
     # helper argument to set deepspeed pipeline parallel or not
     args.ds_pipeline_enabled = not args.no_pipeline_parallel
 
-    # Distributed args.
-=======
     # Args from environment
->>>>>>> 3316e811
     args.rank = int(os.getenv('RANK', '0'))
     args.world_size = int(os.getenv("WORLD_SIZE", '1'))
 
@@ -127,12 +117,14 @@
         'longer valid, use --tensor-model-parallel-size instead'
     del args.model_parallel_size
 
-    if args.checkpoint_activations:
-        if args.rank == 0:
-            print('--checkpoint-activations is no longer valid, use --recompute-activations, '
-                  'or, for more control, --recompute-granularity and --recompute-method.')
-        exit()
-    del args.checkpoint_activations
+    # HACK: below is commented because DeepSpeed still relies on the old
+    # activation checkpointing mechanism.
+    # if args.checkpoint_activations:
+    #     if args.rank == 0:
+    #         print('--checkpoint-activations is no longer valid, use --recompute-activations, '
+    #               'or, for more control, --recompute-granularity and --recompute-method.')
+    #     exit()
+    # del args.checkpoint_activations
 
     if args.recompute_activations:
         args.recompute_granularity = 'selective'
@@ -207,7 +199,8 @@
         assert args.use_contiguous_buffers_in_local_ddp
 
     # For torch DDP, we do not use contiguous buffer
-    if args.DDP_impl == 'torch':
+    # if args.DDP_impl == 'torch':
+    if args.DDP_impl != 'local':
         args.use_contiguous_buffers_in_local_ddp = False
 
     if args.dataloader_type is None:
@@ -217,7 +210,6 @@
     args.consumed_train_samples = 0
     args.consumed_valid_samples = 0
     args.consumed_train_tokens = 0
-    args.custom_token_counting = False
 
     # Support for variable sequence lengths across batches/microbatches.
     # set it if the dataloader supports generation of variable sequence lengths
@@ -310,19 +302,6 @@
         assert args.fp16 or args.bf16, \
             'residual connection in fp32 only supported when using fp16 or bf16.'
 
-<<<<<<< HEAD
-    args.curriculum_learning_legacy = False
-    args.compression_training = False
-
-    # AML
-    if args.aml_data_download_path is not None:
-        data_paths = []
-        for path in args.data_path:
-            data_paths.append(f"{args.aml_data_download_path}/{path}")
-        args.data_path = data_paths
-
-    _print_args(args)
-=======
     if args.weight_decay_incr_style == 'constant':
         assert args.start_weight_decay is None
         assert args.end_weight_decay is None
@@ -341,6 +320,12 @@
             print('Persistent fused layer norm kernel is supported from '
                   'pytorch v1.11 (nvidia pytorch container paired with v1.11). '
                   'Defaulting to no_persist_layer_norm=True')
+
+    # Activation checkpointing.
+    if args.distribute_checkpointed_activations:
+        assert args.checkpoint_activations, \
+            'for distribute-checkpointed-activations to work you '\
+            'need to enable checkpoint-activations'
 
     # Activation recomputing.
     if args.distribute_saved_activations:
@@ -408,13 +393,22 @@
                     retro_args.retro_gpt_chunk_length
                 set_retro_args(retro_args)
 
+    args.curriculum_learning_legacy = False
+    args.compression_training = False
+
+    # AML
+    if args.aml_data_download_path is not None:
+        data_paths = []
+        for path in args.data_path:
+            data_paths.append(f"{args.aml_data_download_path}/{path}")
+        args.data_path = data_paths
+
     # Print arguments.
     _print_args("arguments", args)
     retro_args = get_retro_args()
     if retro_args and args != retro_args:
         _print_args("retro arguments", types.SimpleNamespace(**{k:v for k,v in vars(retro_args).items() if k.startswith("retro")}, rank=args.rank))
 
->>>>>>> 3316e811
     return args
 
 
@@ -559,7 +553,10 @@
 
     group.add_argument('--num-layers', type=int, default=None,
                        help='Number of transformer layers.')
-<<<<<<< HEAD
+    group.add_argument('--encoder-num-layers', type=int, default=None,
+                       help='Number of encoder transformer layers.')
+    group.add_argument('--decoder-num-layers', type=int, default=None,
+                       help='Number of decoder transformer layers.')
     group.add_argument('--num-experts', type=int, nargs='+', default=[1,],
                            help='number of experts list, MoE related.')
     group.add_argument('--mlp-type', type=str, default='standard',
@@ -568,12 +565,6 @@
                            help='Sets the k in TopK gating for MoE layers')
     group.add_argument('--expert-interval', type=int, default=2,
                            help='Use experts in every "expert-interval" layers')
-=======
-    group.add_argument('--encoder-num-layers', type=int, default=None,
-                       help='Number of encoder transformer layers.')
-    group.add_argument('--decoder-num-layers', type=int, default=None,
-                       help='Number of decoder transformer layers.')
->>>>>>> 3316e811
     group.add_argument('--hidden-size', type=int, default=None,
                        help='Tansformer hidden size.')
     group.add_argument('--ffn-hidden-size', type=int, default=None,
@@ -623,7 +614,7 @@
     group.add_argument('--bert-no-binary-head', action='store_false',
                        help='Disable BERT binary head.',
                        dest='bert_binary_head')
-    group.add_argument('--num-experts', type=int, default=None,
+    group.add_argument('--num-experts-switch', type=int, default=None,
                        help='Number of Experts in Switch Transformer (None means no Switch)')
     group.add_argument('--untie-embeddings-and-output-weights', action='store_true',
                        help='Untie embeddings and output weights.'),
@@ -687,19 +678,16 @@
                        action='store_true',
                        help='If set, write validation perplexity to '
                        'tensorboard.')
-<<<<<<< HEAD
     group.add_argument('--log-optimizer-states-to-tensorboard',
                        action='store_true',
                        help='If set, write various optimizer states to '
                        'tensorboard. This feature may consume extra GPU memory.')
-=======
     group.add_argument('--log-memory-to-tensorboard',
                        action='store_true',
                        help='Enable memory logging to tensorboard.')
     group.add_argument('--log-world-size-to-tensorboard',
                        action='store_true',
                        help='Enable world size logging to tensorboard.')
->>>>>>> 3316e811
 
     return parser
 
@@ -797,9 +785,17 @@
                        'to recompute within each pipeline stage.')
 
     # deprecated
+    # HACK: added back arguments because DeepSpeed still relies on the old
+    # activation checkpointing mechanism.
     group.add_argument('--checkpoint-activations', action='store_true',
                        help='Checkpoint activation to allow for training '
                        'with larger models, sequences, and batch sizes.')
+    group.add_argument('--distribute-checkpointed-activations',
+                       action='store_true',
+                       help='If set, distribute checkpointed activations '
+                       'across model parallel group.')
+    group.add_argument('--checkpoint-num-layers', type=int, default=1,
+                       help='chunk size (number of layers) for checkpointing.')
     group.add_argument('--train-iters', type=int, default=None,
                        help='Total number of iterations to train over all '
                        'training runs. Note that either train-iters or '
@@ -837,7 +833,6 @@
     group.add_argument('--no-bias-dropout-fusion', action='store_false',
                        help='Disable bias and dropout fusion.',
                        dest='bias_dropout_fusion')
-<<<<<<< HEAD
     group.add_argument('--disable-moe-token-dropping', action='store_false',
                        help='Disable MoE expert token dropping.',
                        dest='moe_token_dropping')
@@ -852,21 +847,18 @@
     group.add_argument('--create-moe-param-group', action='store_true',
                        help='Create separate groups for MoE params.'
                        'This is necessary for techniques like ZeRO.')
-=======
     group.add_argument('--use-flash-attn', action='store_true',
                        help='use FlashAttention implementation of attention. '
                        'https://arxiv.org/abs/2205.14135')
     group.add_argument('--disable-bias-linear', action='store_false',
                        help='Disable bias in the linear layers',
                        dest='add_bias_linear')
->>>>>>> 3316e811
     group.add_argument('--optimizer', type=str, default='adam',
                        choices=['adam', 'sgd'],
                        help='Optimizer function')
     group.add_argument('--dataloader-type', type=str, default=None,
                        choices=['single', 'cyclic'],
                        help='Single pass vs multiple pass data loader')
-<<<<<<< HEAD
     group.add_argument('--ds-inference', action='store_true',
                        help='DeepSpeed inference engine being used')
     group.add_argument('--cpu-optimizer', action='store_true',
@@ -880,7 +872,6 @@
     group.add_argument('--inference', action='store_true',
                        help='Very basic inference mode: not allocating optim/lr - requires ZERO_STAGE=0')
 
-=======
     group.add_argument('--no-async-tensor-model-parallel-allreduce',
                        action='store_false',
                        help='Disable asynchronous execution of '
@@ -899,7 +890,6 @@
                        help='Disable fusing gradient accumulation to weight '
                        'gradient computation of linear layers',
                        dest='gradient_accumulation_fusion')
->>>>>>> 3316e811
     return parser
 
 
@@ -1060,14 +1050,11 @@
                         help="use tensor parallelism for expert layers in MoE")
     group.add_argument('--pipeline-model-parallel-size', type=int, default=1,
                        help='Degree of pipeline model parallelism.')
-<<<<<<< HEAD
-    group.add_argument('--moe-expert-parallel-size', type=int, default=1,
-                       help='Degree of the MoE expert parallelism.')
-=======
     group.add_argument('--pipeline-model-parallel-split-rank',
                        type=int, default=None,
                        help='Rank where encoder and decoder should be split.')
->>>>>>> 3316e811
+    group.add_argument('--moe-expert-parallel-size', type=int, default=1,
+                       help='Degree of the MoE expert parallelism.')
     group.add_argument('--model-parallel-size', type=int, default=None,
                        help='Old model parallel argument, do not use. Use '
                        '--tensor-model-parallel-size instead.')
@@ -1083,7 +1070,7 @@
     group.add_argument('--distributed-timeout-minutes', type=int, default=10,
                        help='Timeout minutes for torch.distributed.')
     group.add_argument('--DDP-impl', default='local',
-                       choices=['local', 'torch'],
+                       choices=['local', 'torch', 'FSDP'],
                        help='which DistributedDataParallel implementation '
                        'to use.')
     group.add_argument('--no-contiguous-buffers-in-local-ddp',
@@ -1236,6 +1223,8 @@
                        help='Use DeepSpeed data efficiency library curriculum learning feature.')
     group.add_argument('--train-idx-path', type=str, default=None,
                        help='Force to use certain index file.')
+    group.add_argument('--train-desc-path', type=str, default=None,
+                       help='Force to use certain index file.')
     group.add_argument('--train-doc-idx-path', type=str, default=None,
                        help='Force to use certain index file.')
     group.add_argument('--train-sample-idx-path', type=str, default=None,
