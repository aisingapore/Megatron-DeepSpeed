# coding=utf-8
# Copyright (c) 2020, NVIDIA CORPORATION.  All rights reserved.
#
# Licensed under the Apache License, Version 2.0 (the "License");
# you may not use this file except in compliance with the License.
# You may obtain a copy of the License at
#
#     http://www.apache.org/licenses/LICENSE-2.0
#
# Unless required by applicable law or agreed to in writing, software
# distributed under the License is distributed on an "AS IS" BASIS,
# WITHOUT WARRANTIES OR CONDITIONS OF ANY KIND, either express or implied.
# See the License for the specific language governing permissions and
# limitations under the License.

"""Megatron arguments."""

import argparse
import os

import torch

def parse_args(extra_args_provider=None, defaults={},
               ignore_unknown_args=False):
    """Parse all arguments."""
    parser = argparse.ArgumentParser(description='Megatron-LM Arguments',
                                     allow_abbrev=False)

    # Standard arguments.
    parser = _add_network_size_args(parser)
    parser = _add_regularization_args(parser)
    parser = _add_training_args(parser)
    parser = _add_initialization_args(parser)
    parser = _add_learning_rate_args(parser)
    parser = _add_checkpointing_args(parser)
    parser = _add_mixed_precision_args(parser)
    parser = _add_distributed_args(parser)
    parser = _add_validation_args(parser)
    parser = _add_data_args(parser)
    parser = _add_autoresume_args(parser)
    parser = _add_biencoder_args(parser)
    parser = _add_vision_args(parser)
    parser = _add_logging_args(parser)
    parser = _add_inference_args(parser)

    # Custom arguments.
    if extra_args_provider is not None:
        parser = extra_args_provider(parser)

    # Parse.
    if ignore_unknown_args:
        args, _ = parser.parse_known_args()
    else:
        args = parser.parse_args()

    # Distributed args.
    args.rank = int(os.getenv('RANK', '0'))
    args.world_size = int(os.getenv("WORLD_SIZE", '1'))
    # Tensor model parallel size.
    args.tensor_model_parallel_size = min(
        args.tensor_model_parallel_size, args.world_size)
    assert args.world_size % args.tensor_model_parallel_size == 0, 'world size'\
        ' ({}) is not divisible by tensor model parallel size ({})'.format(
            args.world_size, args.tensor_model_parallel_size)
    # Pipeline model parallel size.
    args.pipeline_model_parallel_size = min(
        args.pipeline_model_parallel_size,
        (args.world_size // args.tensor_model_parallel_size))
    args.transformer_pipeline_model_parallel_size = (
        args.pipeline_model_parallel_size - 1
        if args.standalone_embedding_stage else
        args.pipeline_model_parallel_size
    )
    # Checks.
    model_parallel_size = args.pipeline_model_parallel_size * \
                          args.tensor_model_parallel_size
    assert args.world_size % model_parallel_size == 0, 'world size is not'\
        ' divisible by tensor parallel size ({}) times pipeline parallel ' \
        'size ({})'.format(args.world_size, args.tensor_model_parallel_size,
                           args.pipeline_model_parallel_size)
    args.data_parallel_size = args.world_size // model_parallel_size
    if args.rank == 0:
        print('using world size: {}, data-parallel-size: {}, '
              'tensor-model-parallel size: {}, '
              'pipeline-model-parallel size: {} '.format(
                  args.world_size, args.data_parallel_size,
                  args.tensor_model_parallel_size,
                  args.pipeline_model_parallel_size), flush=True)
    if args.pipeline_model_parallel_size > 1:
        if args.pipeline_model_parallel_split_rank is not None:
            assert args.pipeline_model_parallel_split_rank < \
                    args.pipeline_model_parallel_size, 'split rank needs'\
                    ' to be less than pipeline model parallel size ({})'.format(
                            args.pipeline_model_parallel_size)

    # Deprecated arguments
    assert args.batch_size is None, '--batch-size argument is no longer ' \
        'valid, use --micro-batch-size instead'
    del args.batch_size
    assert args.warmup is None, '--warmup argument is no longer valid, use ' \
        '--lr-warmup-fraction instead'
    del args.warmup
    assert args.model_parallel_size is None, '--model-parallel-size is no ' \
        'longer valid, use --tensor-model-parallel-size instead'
    del args.model_parallel_size
    if args.checkpoint_activations:
        args.activations_checkpoint_method = 'uniform'
        if args.rank == 0:
            print('--checkpoint-activations is no longer valid, '
                  'use --activation-checkpoint-method instead. '
                  'Defaulting to activation-checkpoint-method=uniform.')
    del args.checkpoint_activations

    # Set input defaults.
    for key in defaults:
        # For default to be valid, it should not be provided in the
        # arguments that are passed to the program. We check this by
        # ensuring the arg is set to None.
        if getattr(args, key) is not None:
            if args.rank == 0:
                print('WARNING: overriding default arguments for {key}:{v} \
                       with {key}:{v2}'.format(key=key, v=defaults[key],
                                               v2=getattr(args, key)),
                                               flush=True)
        else:
            setattr(args, key, defaults[key])

    # Batch size.
    assert args.micro_batch_size is not None
    assert args.micro_batch_size > 0
    if args.global_batch_size is None:
        args.global_batch_size = args.micro_batch_size * args.data_parallel_size
        if args.rank == 0:
            print('setting global batch size to {}'.format(
                args.global_batch_size), flush=True)
    assert args.global_batch_size > 0
    if args.num_layers_per_virtual_pipeline_stage is not None:
        assert args.pipeline_model_parallel_size > 2, \
            'pipeline-model-parallel size should be greater than 2 with ' \
            'interleaved schedule'
        assert args.num_layers % args.num_layers_per_virtual_pipeline_stage == 0, \
            'number of layers is not divisible by number of layers per virtual ' \
            'pipeline stage'
        args.virtual_pipeline_model_parallel_size = \
            (args.num_layers // args.transformer_pipeline_model_parallel_size) // \
            args.num_layers_per_virtual_pipeline_stage
    else:
        args.virtual_pipeline_model_parallel_size = None

    # Parameters dtype.
    args.params_dtype = torch.float
    if args.fp16:
        assert not args.bf16
        args.params_dtype = torch.half
    if args.bf16:
        assert not args.fp16
        args.params_dtype = torch.bfloat16
        # bfloat16 requires gradient accumulation and all-reduce to
        # be done in fp32.
        if not args.accumulate_allreduce_grads_in_fp32:
            args.accumulate_allreduce_grads_in_fp32 = True
            if args.rank == 0:
                print('accumulate and all-reduce gradients in fp32 for '
                      'bfloat16 data type.', flush=True)

    if args.rank == 0:
        print('using {} for parameters ...'.format(args.params_dtype),
              flush=True)

    # If we do accumulation and all-reduces in fp32, we need to have local DDP
    # and we should make sure use-contiguous-buffers-in-local-ddp is not off.
    if args.accumulate_allreduce_grads_in_fp32:
        assert args.DDP_impl == 'local'
        assert args.use_contiguous_buffers_in_local_ddp
    else:
        if args.gradient_accumulation_fusion:
            args.gradient_accumulation_fusion = False
            if args.rank == 0:
                print('Gradient accumulation fusion to linear layer weight '
                      'gradient computation is supported only with fp32 '
                      'gradient accumulation. Setting gradient_accumulation_fusion '
                      'to False', flush=True)

    # For torch DDP, we do not use contiguous buffer
    if args.DDP_impl == 'torch':
        args.use_contiguous_buffers_in_local_ddp = False

    if args.dataloader_type is None:
        args.dataloader_type = 'single'

    # Consumed tokens.
    args.consumed_train_samples = 0
    args.consumed_valid_samples = 0

    # Iteration-based training.
    if args.train_iters:
        # If we use iteration-based training, make sure the
        # sample-based options are off.
        assert args.train_samples is None, \
            'expected iteration-based training'
        assert args.lr_decay_samples is None, \
            'expected iteration-based learning rate decay'
        assert args.lr_warmup_samples == 0, \
            'expected iteration-based learning rate warmup'
        assert args.rampup_batch_size is None, \
            'expected no batch-size rampup for iteration-based training'
        if args.lr_warmup_fraction is not None:
            assert args.lr_warmup_iters == 0, \
                'can only specify one of lr-warmup-fraction and lr-warmup-iters'

    # Sample-based training.
    if args.train_samples:
        # If we use sample-based training, make sure the
        # iteration-based options are off.
        assert args.train_iters is None, \
            'expected sample-based training'
        assert args.lr_decay_iters is None, \
            'expected sample-based learning rate decay'
        assert args.lr_warmup_iters == 0, \
            'expected sample-based learnig rate warmup'
        if args.lr_warmup_fraction is not None:
            assert args.lr_warmup_samples == 0, \
                'can only specify one of lr-warmup-fraction ' \
                'and lr-warmup-samples'

    # Check required arguments.
    required_args = ['num_layers', 'hidden_size', 'num_attention_heads',
                     'max_position_embeddings']
    for req_arg in required_args:
        _check_arg_is_not_none(args, req_arg)

    # Checks.
    if args.ffn_hidden_size is None:
        args.ffn_hidden_size = 4 * args.hidden_size

    if args.kv_channels is None:
        assert args.hidden_size % args.num_attention_heads == 0
        args.kv_channels = args.hidden_size // args.num_attention_heads

    if args.seq_length is not None:
        assert args.encoder_seq_length is None
        args.encoder_seq_length = args.seq_length
    else:
        assert args.encoder_seq_length is not None
        args.seq_length = args.encoder_seq_length

    if args.seq_length is not None:
        assert args.max_position_embeddings >= args.seq_length
    if args.decoder_seq_length is not None:
        assert args.max_position_embeddings >= args.decoder_seq_length
    if args.lr is not None:
        assert args.min_lr <= args.lr
    if args.save is not None:
        assert args.save_interval is not None
    # Mixed precision checks.
    if args.fp16_lm_cross_entropy:
        assert args.fp16, 'lm cross entropy in fp16 only support in fp16 mode.'
    if args.fp32_residual_connection:
        assert args.fp16 or args.bf16, \
            'residual connection in fp32 only supported when using fp16 or bf16.'

    if args.weight_decay_incr_style == 'constant':
        assert args.start_weight_decay is None
        assert args.end_weight_decay is None
        args.start_weight_decay = args.weight_decay
        args.end_weight_decay = args.weight_decay
    else:
        assert args.start_weight_decay is not None
        assert args.end_weight_decay is not None

    TORCH_MAJOR = int(torch.__version__.split('.')[0])
    TORCH_MINOR = int(torch.__version__.split('.')[1])
    # Persistent fused layer norm.
    if TORCH_MAJOR < 1 or (TORCH_MAJOR == 1 and TORCH_MINOR < 11):
        args.no_persist_layer_norm = True
        if args.rank == 0:
            print('Persistent fused layer norm kernel is supported from '
                  'pytorch v1.11 (nvidia pytorch container paired with v1.11). '
                  'Defaulting to no_persist_layer_norm=True')

    # Activation checkpointing.
    if args.distribute_checkpointed_activations:
        assert args.tensor_model_parallel_size > 1, 'can distribute ' \
            'checkpointed activations only across tensor model ' \
            'parallel groups'
        assert args.activations_checkpoint_method is not None, \
            'for distributed checkpoint activations to work you '\
            'need to use a activation-checkpoint method '
        assert TORCH_MAJOR >= 1 and TORCH_MINOR >= 10, \
            'distributed checkpoint activations are supported for pytorch ' \
            'v1.10 and above (Nvidia Pytorch container >= 21.07). Current ' \
            'pytorch version is v%s.%s.' % (TORCH_MAJOR, TORCH_MINOR)

    _print_args(args)
    return args


def _print_args(args):
    """Print arguments."""
    if args.rank == 0:
        print('------------------------ arguments ------------------------',
              flush=True)
        str_list = []
        for arg in vars(args):
            dots = '.' * (48 - len(arg))
            str_list.append('  {} {} {}'.format(arg, dots, getattr(args, arg)))
        for arg in sorted(str_list, key=lambda x: x.lower()):
            print(arg, flush=True)
        print('-------------------- end of arguments ---------------------',
              flush=True)


def _check_arg_is_not_none(args, arg):
    assert getattr(args, arg) is not None, '{} argument is None'.format(arg)


def _add_inference_args(parser):
    group = parser.add_argument_group(title='inference')

    group.add_argument('--inference-batch-times-seqlen-threshold',
                       type=int, default=512,
                       help='During inference, if batch-size times '
                       'sequence-length is smaller than this threshold '
                       'then we will not use pipelining, otherwise we will.')

    return parser

    
def _add_network_size_args(parser):
    group = parser.add_argument_group(title='network size')

    group.add_argument('--num-layers', type=int, default=None,
                       help='Number of transformer layers.')
    group.add_argument('--hidden-size', type=int, default=None,
                       help='Tansformer hidden size.')
    group.add_argument('--ffn-hidden-size', type=int, default=None,
                       help='Transformer Feed-Forward Network hidden size. '
                       'This is set to 4*hidden-size if not provided')
    group.add_argument('--num-attention-heads', type=int, default=None,
                       help='Number of transformer attention heads.')
    group.add_argument('--kv-channels', type=int, default=None,
                       help='Projection weights dimension in multi-head '
                       'attention. This is set to '
                       '   args.hidden_size // args.num_attention_heads '
                       'if not provided.')
    group.add_argument('--max-position-embeddings', type=int, default=None,
                       help='Maximum number of position embeddings to use. '
                       'This is the size of position embedding.')
    group.add_argument('--make-vocab-size-divisible-by', type=int, default=128,
                       help='Pad the vocab size to be divisible by this value.'
                       'This is added for computational efficieny reasons.')
    group.add_argument('--layernorm-epsilon', type=float, default=1e-5,
                       help='Layer norm epsilon.')
    group.add_argument('--apply-residual-connection-post-layernorm',
                       action='store_true',
                       help='If set, use original BERT residula connection '
                       'ordering.')
    group.add_argument('--openai-gelu', action='store_true',
                       help='Use OpenAIs GeLU implementation. This option'
                       'should not be used unless for backward compatibility'
                       'reasons.')
    group.add_argument('--onnx-safe', type=bool, required=False,
                       help='Use workarounds for known problems with '
                       'Torch ONNX exporter')
    group.add_argument('--bert-no-binary-head', action='store_false',
                       help='Disable BERT binary head.',
                       dest='bert_binary_head')
    group.add_argument('--num-experts', type=int, default=None,
                       help='Number of Experts in Switch Transformer (None means no Switch)')
    return parser


def _add_logging_args(parser):
    group = parser.add_argument_group(title='logging')

    group.add_argument('--log-params-norm', action='store_true',
                       help='If set, calculate and log parameters norm.')
    group.add_argument('--log-num-zeros-in-grad', action='store_true',
                       help='If set, calculate and log the number of zeros in gradient.')
    group.add_argument('--tensorboard-log-interval', type=int, default=1,
                       help='Report to tensorboard interval.')
    group.add_argument('--tensorboard-queue-size', type=int, default=1000,
                       help='Size of the tensorboard queue for pending events '
                       'and summaries before one of the ‘add’ calls forces a '
                       'flush to disk.')
    group.add_argument('--log-timers-to-tensorboard', action='store_true',
                       help='If set, write timers to tensorboard.')
    group.add_argument('--log-batch-size-to-tensorboard', action='store_true',
                       help='If set, write batch-size to tensorboard.')
    group.add_argument('--no-log-learnig-rate-to-tensorboard',
                       action='store_false',
                       help='Disable learning rate logging to tensorboard.',
                       dest='log_learning_rate_to_tensorboard')
    group.add_argument('--no-log-loss-scale-to-tensorboard',
                       action='store_false',
                       help='Disable loss-scale logging to tensorboard.',
                       dest='log_loss_scale_to_tensorboard')
    group.add_argument('--log-validation-ppl-to-tensorboard',
                       action='store_true',
                       help='If set, write validation perplexity to '
                       'tensorboard.')
    group.add_argument('--log-memory-to-tensorboard',
                       action='store_true',
                       help='Enable memory logging to tensorboard.')
    group.add_argument('--log-world-size-to-tensorboard',
                       action='store_true',
                       help='Enable world size logging to tensorboard.')

    return parser


def _add_regularization_args(parser):
    group = parser.add_argument_group(title='regularization')

    group.add_argument('--attention-dropout', type=float, default=0.1,
                       help='Post attention dropout probability.')
    group.add_argument('--hidden-dropout', type=float, default=0.1,
                       help='Dropout probability for hidden state transformer.')
    group.add_argument('--weight-decay', type=float, default=0.01,
                       help='Weight decay coefficient for L2 regularization.')
    group.add_argument('--start-weight-decay', type=float,
                       help='Initial weight decay coefficient for L2 regularization.')
    group.add_argument('--end-weight-decay', type=float,
                       help='End of run weight decay coefficient for L2 regularization.')
    group.add_argument('--weight-decay-incr-style', type=str, default='constant',
                       choices=['constant', 'linear', 'cosine'],
                       help='Weight decay increment function.')
    group.add_argument('--clip-grad', type=float, default=1.0,
                       help='Gradient clipping based on global L2 norm.')
    group.add_argument('--adam-beta1', type=float, default=0.9,
                       help='First coefficient for computing running averages '
                       'of gradient and its square')
    group.add_argument('--adam-beta2', type=float, default=0.999,
                       help='Second coefficient for computing running averages '
                       'of gradient and its square')
    group.add_argument('--adam-eps', type=float, default=1e-08,
                       help='Term added to the denominator to improve'
                       'numerical stability')
    group.add_argument('--sgd-momentum', type=float, default=0.9,
                       help='Momentum factor for sgd')

    return parser


def _add_training_args(parser):
    group = parser.add_argument_group(title='training')

    group.add_argument('--micro-batch-size', type=int, default=None,
                       help='Batch size per model instance (local batch size). '
                       'Global batch size is local batch size times data '
                       'parallel size times number of micro batches.')
    group.add_argument('--batch-size', type=int, default=None,
                       help='Old batch size parameter, do not use. '
                       'Use --micro-batch-size instead')
    group.add_argument('--global-batch-size', type=int, default=None,
                       help='Training batch size. If set, it should be a '
                       'multiple of micro-batch-size times data-parallel-size. '
                       'If this value is None, then '
                       'use micro-batch-size * data-parallel-size as the '
                       'global batch size. This choice will result in 1 for '
                       'number of micro-batches.')
    group.add_argument('--rampup-batch-size', nargs='*', default=None,
                       help='Batch size ramp up with the following values:'
                       '  --rampup-batch-size <start batch size> '
                       '                      <batch size incerement> '
                       '                      <ramp-up samples> '
                       'For example:'
                       '   --rampup-batch-size 16 8 300000 \ '
                       '   --global-batch-size 1024'
                       'will start with global batch size 16 and over '
                       ' (1024 - 16) / 8 = 126 intervals will increase'
                       'the batch size linearly to 1024. In each interval'
                       'we will use approximately 300000 / 126 = 2380 samples.')
    group.add_argument('--checkpoint-activations', action='store_true',
                       help='Checkpoint activation to allow for training '
                       'with larger models, sequences, and batch sizes.')
    group.add_argument('--distribute-checkpointed-activations',
                       action='store_true',
                       help='If set, distribute checkpointed activations '
                       'across model parallel group.')
    group.add_argument('--activations-checkpoint-method', type=str, default=None,
                       choices=['uniform', 'block'],
                       help='1) uniform: uniformly divide the total number of '
                       'Transformer layers and checkpoint the input activation of '
                       'each divided chunk, '
                       '2) checkpoint the input activations of only a set number of '
                       'individual Transformer layers per pipeline stage and do the '
                       'rest without any checkpointing'
                       'default) do not apply activations checkpoint to any layers')
    group.add_argument('--activations-checkpoint-num-layers', type=int, default=1,
                       help='1) uniform: the number of Transformer layers in each '
                       'uniformly divided checkpoint unit, '
                       '2) block: the number of individual Transformer layers '
                       'to checkpoint within each pipeline stage.')
    group.add_argument('--train-iters', type=int, default=None,
                       help='Total number of iterations to train over all '
                       'training runs. Note that either train-iters or '
                       'train-samples should be provided.')
    group.add_argument('--train-samples', type=int, default=None,
                       help='Total number of samples to train over all '
                       'training runs. Note that either train-iters or '
                       'train-samples should be provided.')
    group.add_argument('--log-interval', type=int, default=100,
                       help='Report loss and timing interval.')
    group.add_argument('--exit-interval', type=int, default=None,
                       help='Exit the program after the iteration is divisible '
                       'by this value.')
    group.add_argument('--exit-duration-in-mins', type=int, default=None,
                       help='Exit the program after this many minutes.')
    group.add_argument('--exit-signal-handler', action='store_true',
                       help='Dynamically save the checkpoint and shutdown the '
                       'training if SIGTERM is received')
    group.add_argument('--tensorboard-dir', type=str, default=None,
                       help='Write TensorBoard logs to this directory.')
    group.add_argument('--no-masked-softmax-fusion',
                       action='store_false',
                       help='Disable fusion of query_key_value scaling, '
                       'masking, and softmax.',
                       dest='masked_softmax_fusion')
    group.add_argument('--no-bias-gelu-fusion', action='store_false',
                       help='Disable bias and gelu fusion.',
                       dest='bias_gelu_fusion')
    group.add_argument('--no-bias-dropout-fusion', action='store_false',
                       help='Disable bias and dropout fusion.',
                       dest='bias_dropout_fusion')
    group.add_argument('--optimizer', type=str, default='adam',
                       choices=['adam', 'sgd'],
                       help='Optimizer function')
    group.add_argument('--dataloader-type', type=str, default=None,
                       choices=['single', 'cyclic'],
                       help='Single pass vs multiple pass data loader')
    group.add_argument('--no-async-tensor-model-parallel-allreduce',
                       action='store_false',
                       help='Disable asynchronous execution of '
                       'tensor-model-parallel all-reduce with weight '
                       'gradient compuation of a column-linear layer.',
                       dest='async_tensor_model_parallel_allreduce')
    group.add_argument('--no-persist-layer-norm', action='store_true',
                       help='Disable using persistent fused layer norm kernel. '
                       'This kernel supports only a set of hidden sizes. Please '
                       'check persist_ln_hidden_sizes if your hidden '
                       'size is supported.')
<<<<<<< HEAD
    group.add_argument('--model-parallel-memory-opt', action='store_true',
                       help='Enable model parallel memory optmization.')


=======
    group.add_argument('--no-gradient-accumulation-fusion',
                       action='store_false',
                       help='Disable fusing gradient accumulation to weight '
                       'gradient computation of linear layers',
                       dest='gradient_accumulation_fusion')
>>>>>>> 53f3efc4
    return parser


def _add_initialization_args(parser):
    group = parser.add_argument_group(title='initialization')

    group.add_argument('--seed', type=int, default=1234,
                       help='Random seed used for python, numpy, '
                       'pytorch, and cuda.')
    group.add_argument('--data-parallel-random-init', action='store_true',
                       help='Enable random initialization of params '
                       'across data parallel ranks')
    group.add_argument('--init-method-std', type=float, default=0.02,
                       help='Standard deviation of the zero mean normal '
                       'distribution used for weight initialization.')
    group.add_argument('--init-method-xavier-uniform', action='store_true',
                       help='Enable Xavier uniform parameter initialization')

    return parser


def _add_learning_rate_args(parser):
    group = parser.add_argument_group(title='learning rate')

    group.add_argument('--lr', type=float, default=None,
                       help='Initial learning rate. Depending on decay style '
                       'and initial warmup, the learing rate at each '
                       'iteration would be different.')
    group.add_argument('--lr-decay-style', type=str, default='linear',
                       choices=['constant', 'linear', 'cosine'],
                       help='Learning rate decay function.')
    group.add_argument('--lr-decay-iters', type=int, default=None,
                       help='number of iterations to decay learning rate over,'
                       ' If None defaults to `--train-iters`')
    group.add_argument('--lr-decay-samples', type=int, default=None,
                       help='number of samples to decay learning rate over,'
                       ' If None defaults to `--train-samples`')
    group.add_argument('--lr-warmup-fraction', type=float, default=None,
                       help='fraction of lr-warmup-(iters/samples) to use '
                       'for warmup (as a float)')
    group.add_argument('--lr-warmup-iters', type=int, default=0,
                       help='number of iterations to linearly warmup '
                       'learning rate over.')
    group.add_argument('--lr-warmup-samples', type=int, default=0,
                       help='number of samples to linearly warmup '
                       'learning rate over.')
    group.add_argument('--warmup', type=int, default=None,
                       help='Old lr warmup argument, do not use. Use one of the'
                       '--lr-warmup-* arguments above')
    group.add_argument('--min-lr', type=float, default=0.0,
                       help='Minumum value for learning rate. The scheduler'
                       'clip values below this threshold.')
    group.add_argument('--override-opt_param-scheduler', action='store_true',
                       help='Reset the values of the scheduler (learning rate,'
                       'warmup iterations, minimum learning rate, maximum '
                       'number of iterations, and decay style from input '
                       'arguments and ignore values from checkpoints. Note'
                       'that all the above values will be reset.')
    group.add_argument('--use-checkpoint-opt_param-scheduler', action='store_true',
                       help='Use checkpoint to set the values of the scheduler '
                       '(learning rate, warmup iterations, minimum learning '
                       'rate, maximum number of iterations, and decay style '
                       'from checkpoint and ignore input arguments.')

    return parser


def _add_checkpointing_args(parser):
    group = parser.add_argument_group(title='checkpointing')

    group.add_argument('--save', type=str, default=None,
                       help='Output directory to save checkpoints to.')
    group.add_argument('--save-interval', type=int, default=None,
                       help='Number of iterations between checkpoint saves.')
    group.add_argument('--no-save-optim', action='store_true', default=None,
                       help='Do not save current optimizer.')
    group.add_argument('--no-save-rng', action='store_true', default=None,
                       help='Do not save current rng state.')
    group.add_argument('--load', type=str, default=None,
                       help='Directory containing a model checkpoint.')
    group.add_argument('--no-load-optim', action='store_true', default=None,
                       help='Do not load optimizer when loading checkpoint.')
    group.add_argument('--no-load-rng', action='store_true', default=None,
                       help='Do not load rng state when loading checkpoint.')
    group.add_argument('--finetune', action='store_true',
                       help='Load model for finetuning. Do not load optimizer '
                       'or rng state from checkpoint and set iteration to 0. '
                       'Assumed when loading a release checkpoint.')

    return parser


def _add_mixed_precision_args(parser):
    group = parser.add_argument_group(title='mixed precision')

    group.add_argument('--fp16', action='store_true',
                       help='Run model in fp16 mode.')
    group.add_argument('--bf16', action='store_true',
                       help='Run model in bfloat16 mode.')
    group.add_argument('--loss-scale', type=float, default=None,
                       help='Static loss scaling, positive power of 2 '
                       'values can improve fp16 convergence. If None, dynamic'
                       'loss scaling is used.')
    group.add_argument('--initial-loss-scale', type=float, default=2**32,
                       help='Initial loss-scale for dynamic loss scaling.')
    group.add_argument('--min-loss-scale', type=float, default=1.0,
                       help='Minimum loss scale for dynamic loss scale.')
    group.add_argument('--loss-scale-window', type=float, default=1000,
                       help='Window over which to raise/lower dynamic scale.')
    group.add_argument('--hysteresis', type=int, default=2,
                       help='hysteresis for dynamic loss scaling')
    group.add_argument('--fp32-residual-connection', action='store_true',
                       help='Move residual connections to fp32.')
    group.add_argument('--no-query-key-layer-scaling', action='store_false',
                       help='Do not scale Q * K^T by 1 / layer-number.',
                       dest='apply_query_key_layer_scaling')
    group.add_argument('--attention-softmax-in-fp32', action='store_true',
                       help='Run attention masking and softmax in fp32. '
                       'This flag is ignored unless '
                       '--no-query-key-layer-scaling is specified.')
    group.add_argument('--accumulate-allreduce-grads-in-fp32',
                       action='store_true',
                       help='Gradient accumulation and all-reduce in fp32.')
    group.add_argument('--fp16-lm-cross-entropy', action='store_true',
                       help='Move the cross entropy unreduced loss calculation'
                       'for lm head to fp16.')

    return parser


def _add_distributed_args(parser):
    group = parser.add_argument_group(title='distributed')

    group.add_argument('--tensor-model-parallel-size', type=int, default=1,
                       help='Degree of tensor model parallelism.')
    group.add_argument('--pipeline-model-parallel-size', type=int, default=1,
                       help='Degree of pipeline model parallelism.')
    group.add_argument('--pipeline-model-parallel-split-rank',
                       type=int, default=None,
                       help='Rank where encoder and decoder should be split.')
    group.add_argument('--model-parallel-size', type=int, default=None,
                       help='Old model parallel argument, do not use. Use '
                       '--tensor-model-parallel-size instead.')
    group.add_argument('--num-layers-per-virtual-pipeline-stage', type=int, default=None,
                       help='Number of layers per virtual pipeline stage')
    group.add_argument('--distributed-backend', default='nccl',
                       choices=['nccl', 'gloo'],
                       help='Which backend to use for distributed training.')
    group.add_argument('--DDP-impl', default='local',
                       choices=['local', 'torch'],
                       help='which DistributedDataParallel implementation '
                       'to use.')
    group.add_argument('--no-contiguous-buffers-in-local-ddp',
                       action='store_false', help='If set, dont use '
                       'contiguous buffer in local DDP.',
                       dest='use_contiguous_buffers_in_local_ddp')
    group.add_argument('--no-scatter-gather-tensors-in-pipeline', action='store_false',
                       help='Use scatter/gather to optimize communication of tensors in pipeline',
                       dest='scatter_gather_tensors_in_pipeline')
    group.add_argument('--local_rank', type=int, default=None,
                       help='local rank passed from distributed launcher.')
    group.add_argument('--lazy-mpu-init', type=bool, required=False,
                       help='If set to True, initialize_megatron() '
                       'skips DDP initialization and returns function to '
                       'complete it instead.Also turns on '
                       '--use-cpu-initialization flag. This is for '
                       'external DDP manager.' )
    group.add_argument('--use-cpu-initialization', action='store_true',
                       default=None, help='If set, affine parallel weights '
                       'initialization uses CPU' )
    group.add_argument('--empty-unused-memory-level', default=0, type=int,
                       choices=[0, 1, 2],
                       help='Call torch.cuda.empty_cache() each iteration '
                       '(training and eval), to reduce fragmentation.'
                       '0=off, 1=moderate, 2=aggressive.')
    group.add_argument('--standalone-embedding-stage', action='store_true',
                       default=False, help='If set, *input* embedding layer '
                       'is placed on its own pipeline stage, without any '
                       'transformer layers. (For T5, this flag currently only '
                       'affects the encoder embedding.)')
    return parser


def _add_validation_args(parser):
    group = parser.add_argument_group(title='validation')

    group.add_argument('--eval-iters', type=int, default=100,
                       help='Number of iterations to run for evaluation'
                       'validation/test for.')
    group.add_argument('--eval-interval', type=int, default=1000,
                       help='Interval between running evaluation on '
                       'validation set.')

    return parser


def _add_data_args(parser):
    group = parser.add_argument_group(title='data and dataloader')

    group.add_argument('--data-path', nargs='*', default=None,
                       help='Path to the training dataset. Accepted format:'
                       '1) a single data path, 2) multiple datasets in the'
                       'form: dataset1-weight dataset1-path dataset2-weight '
                       'dataset2-path ...')
    group.add_argument('--split', type=str, default='969, 30, 1',
                       help='Comma-separated list of proportions for training,'
                       ' validation, and test split. For example the split '
                       '`90,5,5` will use 90%% of data for training, 5%% for '
                       'validation and 5%% for test.')
    group.add_argument('--vocab-file', type=str, default=None,
                       help='Path to the vocab file.')
    group.add_argument('--merge-file', type=str, default=None,
                       help='Path to the BPE merge file.')
    group.add_argument('--vocab-extra-ids', type=int, default=0,
                       help='Number of additional vocabulary tokens. '
                            'They are used for span masking in the T5 model')
    group.add_argument('--seq-length', type=int, default=None,
                       help='Maximum sequence length to process.')
    group.add_argument('--encoder-seq-length', type=int, default=None,
                       help='Maximum encoder sequence length to process.'
                       'This should be exclusive of --seq-length')
    group.add_argument('--decoder-seq-length', type=int, default=None,
                       help="Maximum decoder sequence length to process.")
    group.add_argument('--retriever-seq-length', type=int, default=256,
                       help='Maximum sequence length for the biencoder model '
                        ' for retriever')
    group.add_argument('--sample-rate', type=float, default=1.0,
                       help='sample rate for training data. Supposed to be 0 '
                            ' < sample_rate < 1')
    group.add_argument('--mask-prob', type=float, default=0.15,
                       help='Probability of replacing a token with mask.')
    group.add_argument('--short-seq-prob', type=float, default=0.1,
                       help='Probability of producing a short sequence.')
    group.add_argument('--mmap-warmup', action='store_true',
                       help='Warm up mmap files.')
    group.add_argument('--num-workers', type=int, default=2,
                       help="Dataloader number of workers.")
    group.add_argument('--tokenizer-type', type=str,
                       default=None,
                       choices=['BertWordPieceLowerCase',
                                'BertWordPieceCase',
                                'GPT2BPETokenizer'],
                       help='What type of tokenizer to use.')
    group.add_argument('--data-impl', type=str, default='infer',
                       choices=['lazy', 'cached', 'mmap', 'infer'],
                       help='Implementation of indexed datasets.')
    group.add_argument('--reset-position-ids', action='store_true',
                       help='Reset posistion ids after end-of-document token.')
    group.add_argument('--reset-attention-mask', action='store_true',
                       help='Reset self attention maske after '
                       'end-of-document token.')
    group.add_argument('--eod-mask-loss', action='store_true',
                       help='Mask loss for the end of document tokens.')

    return parser


def _add_autoresume_args(parser):
    group = parser.add_argument_group(title='autoresume')

    group.add_argument('--adlr-autoresume', action='store_true',
                       help='Enable autoresume on adlr cluster.')
    group.add_argument('--adlr-autoresume-interval', type=int, default=1000,
                       help='Intervals over which check for autoresume'
                       'termination signal')

    return parser


def _add_biencoder_args(parser):
    group = parser.add_argument_group(title='biencoder')

    # network size
    group.add_argument('--ict-head-size', type=int, default=None,
                       help='Size of block embeddings to be used in ICT and '
                        'REALM (paper default: 128)')
    group.add_argument('--biencoder-projection-dim', type=int, default=0,
                       help='Size of projection head used in biencoder (paper'
                        ' default: 128)')
    group.add_argument('--biencoder-shared-query-context-model', action='store_true',
                        help='Whether to share the parameters of the query '
                        'and context models or not')

    # checkpointing
    group.add_argument('--ict-load', type=str, default=None,
                       help='Directory containing an ICTBertModel checkpoint')
    group.add_argument('--bert-load', type=str, default=None,
                       help='Directory containing an BertModel checkpoint '
                       '(needed to start ICT and REALM)')

    # data
    group.add_argument('--titles-data-path', type=str, default=None,
                       help='Path to titles dataset used for ICT')
    group.add_argument('--query-in-block-prob', type=float, default=0.1,
                       help='Probability of keeping query in block for '
                       'ICT dataset')
    group.add_argument('--use-one-sent-docs', action='store_true',
                       help='Whether to use one sentence documents in ICT')
    group.add_argument('--evidence-data-path', type=str, default=None,
                       help='Path to Wikipedia Evidence frm DPR paper')

    # training
    group.add_argument('--retriever-report-topk-accuracies', nargs='+', type=int,
                        default=[], help="Which top-k accuracies to report "
                        "(e.g. '1 5 20')")
    group.add_argument('--retriever-score-scaling', action='store_true',
                       help='Whether to scale retriever scores by inverse '
                        'square root of hidden size')

    # faiss index
    group.add_argument('--block-data-path', type=str, default=None,
                       help='Where to save/load BlockData to/from')
    group.add_argument('--embedding-path', type=str, default=None,
                       help='Where to save/load Open-Retrieval Embedding'
                        ' data to/from')

    # indexer
    group.add_argument('--indexer-batch-size', type=int, default=128,
                       help='How large of batches to use when doing indexing '
                       'jobs')
    group.add_argument('--indexer-log-interval', type=int, default=1000,
                       help='After how many batches should the indexer '
                       'report progress')
    return parser


def _add_vision_args(parser):
    group = parser.add_argument_group(title="vision")

    # general vision arguements
    group.add_argument('--num-classes', type=int, default=1000,
                       help='num of classes in vision classificaiton task')
    group.add_argument('--img-h', type=int, default=224,
                       help='Image height for vision classification task')
    group.add_argument('--img-w', type=int, default=224,
                       help='Image height for vision classification task')
    group.add_argument('--num-channels', type=int, default=3,
                       help='Number of channels in input image data')
    group.add_argument('--patch-dim', type=int, default=16,
                       help='patch dimension')
    group.add_argument('--classes-fraction', type=float, default=1.0,
                       help='training with fraction of classes.')
    group.add_argument('--data-per-class-fraction', type=float, default=1.0,
                       help='training with fraction of data per class.')
    group.add_argument('--no-data-sharding', action='store_false',
                       help='Disable data sharding.',
                       dest='data_sharding')
    group.add_argument('--head-lr-mult', type=float, default=1.0,
                       help='learning rate multiplier for head during finetuning')

    # pretraining type and backbone selection`
    group.add_argument('--vision-pretraining', action='store_true',
                       help='flag to indicate vision pretraining')
    group.add_argument('--vision-pretraining-type', type=str, default='classify',
                       choices=['classify', 'inpaint', 'dino'],
                       help='pretraining objectives')
    group.add_argument('--vision-backbone-type', type=str, default='vit',
                       choices=['vit', 'mit', 'swin'],
                       help='backbone types types')
    group.add_argument('--swin-backbone-type', type=str, default='tiny',
                       choices=['tiny', 'base', 'h3'],
                       help='pretraining objectives')
    
    # inpainting arguments
    group.add_argument('--mask-type', type=str, default='random',
                       choices=['random', 'row'],
                       help='mask types')
    group.add_argument('--mask-factor', type=float, default=1.0,
                       help='mask size scaling parameter')
 
    # dino arguments
    group.add_argument('--iter-per-epoch', type=int, default=1250,
                       help='iterations per epoch')
    group.add_argument('--dino-local-img-size', type=int, default=96,
                       help='Image size for vision classification task')
    group.add_argument('--dino-local-crops-number', type=int, default=10,
                       help='Number of local crops')
    group.add_argument('--dino-head-hidden-size', type=int, default=2048,
                       help='Hidden dimension size in dino head')
    group.add_argument('--dino-bottleneck-size', type=int, default=256,
                       help='Bottle neck dimension in dino head ')
    group.add_argument('--dino-freeze-last-layer', type=float, default=1,
                       help='Freezing last layer weights')
    group.add_argument('--dino-norm-last-layer', action='store_true',
                       help='Disable Norm in last layer.')
    group.add_argument('--dino-warmup-teacher-temp', type=float, default=0.04,
                       help='warump teacher temperature')
    group.add_argument('--dino-teacher-temp', type=float, default=0.07,
                       help='teacher temperature')
    group.add_argument('--dino-warmup-teacher-temp-epochs', type=int, default=30,
                       help='warmup teacher temperaure epochs')

    return parser<|MERGE_RESOLUTION|>--- conflicted
+++ resolved
@@ -540,18 +540,13 @@
                        'This kernel supports only a set of hidden sizes. Please '
                        'check persist_ln_hidden_sizes if your hidden '
                        'size is supported.')
-<<<<<<< HEAD
     group.add_argument('--model-parallel-memory-opt', action='store_true',
                        help='Enable model parallel memory optmization.')
-
-
-=======
     group.add_argument('--no-gradient-accumulation-fusion',
                        action='store_false',
                        help='Disable fusing gradient accumulation to weight '
                        'gradient computation of linear layers',
                        dest='gradient_accumulation_fusion')
->>>>>>> 53f3efc4
     return parser
 
 
